var faker = require('../index');

var _name = {

    firstName: function () {
      if (typeof faker.definitions.name.male_first_name !== "undefined" && typeof faker.definitions.name.female_first_name !== "undefined") {
        // some locale datasets ( like ru ) have first_name split by gender. since the name.first_name field does not exist in these datasets,
        // we must randomly pick a name from either gender array so faker.name.firstName will return the correct locale data ( and not fallback )
        var rand = faker.random.number(1);
        if (rand === 0) {
          return faker.random.array_element(faker.locales[faker.locale].name.male_first_name);
        } else {
          return faker.random.array_element(faker.locales[faker.locale].name.female_first_name);
        }
      }
      return faker.random.array_element(faker.definitions.name.first_name);
    },

    lastName: function () {
      if (typeof faker.definitions.name.male_last_name !== "undefined" && typeof faker.defintions.name.female_last_name !== "undefined") {
        // some locale datasets ( like ru ) have last_name split by gender. i have no idea how last names can have genders, but also i do not speak russian
        // see above comment of firstName method
        var rand = faker.random.number(1);
        if (rand === 0) {
          return faker.random.array_element(faker.locales[faker.locale].name.male_last_name);
        } else {
          return faker.random.array_element(faker.locales[faker.locale].name.female_last_name);
        }
      }
      return faker.random.array_element(faker.definitions.name.last_name);
    },

    findName: function (firstName, lastName) {
        var r = faker.random.number(8);
        firstName = firstName || faker.name.firstName();
        lastName = lastName || faker.name.lastName();
        switch (r) {
        case 0:
            return faker.name.prefix() + " " + firstName + " " + lastName;
        case 1:
            return firstName + " " + lastName + " " + faker.name.suffix();
        }

        return firstName + " " + lastName;
    },

    jobTitle: function () {
      return  faker.name.jobDescriptor() + " " +
        faker.name.jobArea() + " " +
        faker.name.jobType();
    },

    prefix: function () {
        return faker.random.array_element(faker.definitions.name.prefix);
    },

    suffix: function () {
        return faker.random.array_element(faker.definitions.name.suffix);
    },

<<<<<<< HEAD
    title: function() {
        var descriptor  = faker.random.array_element(faker.definitions.name.title.descriptor),
            level       = faker.random.array_element(faker.definitions.name.title.level),
            job         = faker.random.array_element(faker.definitions.name.title.job);

        return descriptor + " " + level + " " + job;
    }

=======
    jobDescriptor: function () {
      return faker.random.array_element(faker.definitions.name.title.descriptor);
    },

    jobArea: function () {
      return faker.random.array_element(faker.definitions.name.title.level);
    },

    jobType: function () {
      return faker.random.array_element(faker.definitions.name.title.job);
    }



>>>>>>> 3ee7219d
};

module.exports = _name;<|MERGE_RESOLUTION|>--- conflicted
+++ resolved
@@ -58,7 +58,6 @@
         return faker.random.array_element(faker.definitions.name.suffix);
     },
 
-<<<<<<< HEAD
     title: function() {
         var descriptor  = faker.random.array_element(faker.definitions.name.title.descriptor),
             level       = faker.random.array_element(faker.definitions.name.title.level),
@@ -67,7 +66,6 @@
         return descriptor + " " + level + " " + job;
     }
 
-=======
     jobDescriptor: function () {
       return faker.random.array_element(faker.definitions.name.title.descriptor);
     },
@@ -80,9 +78,6 @@
       return faker.random.array_element(faker.definitions.name.title.job);
     }
 
-
-
->>>>>>> 3ee7219d
 };
 
 module.exports = _name;